# Changelog

TypeORM follows a semantic versioning and until `1.0.0` breaking changes may appear in `0.x.x` versions,
however since API is already quite stable we don't expect too much breaking changes.
If we missed a note on some change or you have a questions on migrating from old version, 
feel free to ask us and community.

<<<<<<< HEAD
## 0.2.0 (next: `npm i typeorm@next`)

* completely refactored, improved and optimized persistence process and performance.
* removed cascade remove functionality, refactored how cascades are working.
* removed `cascadeRemove` option from relation options.
* replaced `cascadeAll` with `cascade: true` syntax from relation options.
* replaced `cascadeInsert` with `cascade: ["insert"]` syntax from relation options.
* replaced `cascadeUpdate` with `cascade: ["update"]` syntax from relation options.
* now when one-to-one or many-to-one relation is loaded and its not set (set to null) ORM returns you entity with relation set to `null` instead of `undefined property` as before.
* now relation id can be set directly to relation, e.g. `Post { @ManyToOne(type => Tag) tag: Tag|number }` with `post.tag = 1` usage.
* now you can disable persistence on any relation by setting `@OneToMany(type => Post, post => tag, { persistence: false })`. This can dramatically improve entity save performance.
* `loadAllRelationIds` method of `QueryBuilder` now accepts list of relation paths that needs to be loaded, also `disableMixedMap` option is now by default set to false, but you can enable it via new method parameter `options`
* lot of changes affect closure table pattern which is planned for fix in 0.3.0 
* lot of changes affect table inheritance patterns which are planned for fix in 0.3.0 
* now `returning` and `output` statements of `InsertQueryBuilder` support array of columns as argument
* now when many-to-many and one-to-many relation set to `null` all items from that relation are removed, just like it would be set to empty array
* fixed issues with relation updation from one-to-one non-owner side
* now version column is updated on the database level, not by ORM anymore
* now created date and update date columns is set on the database level, not by ORM anymore (e.g. using `CURRENT_TIMESTAMP` as a default value)
* now `InsertQueryBuilder`, `UpdateQueryBuilder` and `DeleteQueryBuilder` automatically update entities after execution.
This only happens if real entity objects are passed. 
Some databases (like mysql and sqlite) requires a separate query to perform this operation.
If you want to disable this behavior use `queryBuilder.updateEntity(false)` method.
This feature is convenient for users who have uuid, create/update date, version columns or columns with DEFAULT value set.
* now `InsertQueryBuilder`, `UpdateQueryBuilder` and `DeleteQueryBuilder` call subscribers and listeners. 
You can disable this behavior by setting `queryBuilder.callListeners(false)` method. 
* `Repository` and `EntityManager` method `.findOne` is deprecated and will be removed in next 0.3.0 version.
Use `findOne(id)` method instead now.
* `InsertQueryBuilder` now returns `InsertResult` which contains extended information and metadata about runned query
* `UpdateQueryBuilder` now returns `UpdateResult` which contains extended information and metadata about runned query
* `DeleteQueryBuilder` now returns `DeleteResult` which contains extended information and metadata about runned query
* now insert / update / delete queries built with QueryBuilder can be wrapped into a transaction using `useTransaction(true)` method of the QueryBuilder.
* `insert`, `update` and `delete` methods of `QueryRunner` now use `InsertQueryRunner`, `UpdateQueryRunner` and `DeleteQueryRunner` inside
* removed deprecated `removeById`, `removeByIds` methods
* removed `deleteById` method - use `delete(id)` method instead now
* removed `updateById` method - use `update(id)` method instead now
* changed `snakeCase` utility - check table names after upgrading
* added ability to disable transaction in `save` and `remove` operations
* added ability to disable listeners and subscribers in `save` and `remove` operations
* added ability to save and remove objects in chunks
* added ability to disable entity reloading after insertion and updation

## 0.1.2 (latest)

* sqlite now supports relative database file paths (#798 and #799)
* fixed bug with not properly working `update` method (#1037, #1042)
* fixed bug with replication support (#1035)
* fixed broken `typeorm version` command
* fixed bug with wrong embedded column names being generated (#969) 
* added support for `sql.js`. To use it you just need to install `npm i sql.js` and use `sqljs` as driver type [#894](https://github.com/typeorm/typeorm/pull/894).
* added support for caching in respositories [#1057](https://github.com/typeorm/typeorm/issues/1057)
* added support for the `citext` column type for postgres [#1075](https://github.com/typeorm/typeorm/pull/1075)
=======
## 0.1.6
* added support for indices and listeners in embeddeds
* added support for `ON CONFLICT` keyword
* fixed bug with query builder where lazy relations are loaded multiple times when using `leftJoinAndSelect` ([#996](https://github.com/typeorm/typeorm/issues/996))
* fixed bug in all sqlite based drivers that generated wrong uuid columns ([#1128](https://github.com/typeorm/typeorm/issues/1128) and [#1161](https://github.com/typeorm/typeorm/issues/1161))

## 0.1.5
* fixed bug where `findByIds` would return values with an empty array ([#1118](https://github.com/typeorm/typeorm/issues/1118))
* fixed bug in MigrationExecutor that didn't release created query builder ([#1201](https://github.com/typeorm/typeorm/issues/1201))

## 0.1.4
* fixed bug in mysql driver that generated wrong query when using skip ([#1099](https://github.com/typeorm/typeorm/issues/1099))
* added option to create query builder from repository without alias([#1084](https://github.com/typeorm/typeorm/issues/1084))
* fixed bug that made column option "select" unusable ([#1110](https://github.com/typeorm/typeorm/issues/1110))
* fixed bug that generated mongodb projects what don't work ([#1119](https://github.com/typeorm/typeorm/issues/1119))

## 0.1.3
* added support for `sql.js`. To use it you just need to install `npm i sql.js` and use `sqljs` as driver type ([#894](https://github.com/typeorm/typeorm/pull/894)).
* added explicit require() statements for drivers ([#1143](https://github.com/typeorm/typeorm/pull/1143))
* fixed bug where wrong query is generated with multiple primary keys ([#1146](https://github.com/typeorm/typeorm/pull/1146))
* fixed bug for oracle driver where connect method was wrong ([#1177](https://github.com/typeorm/typeorm/pull/1177))

## 0.1.2

* sqlite now supports relative database file paths ([#798](https://github.com/typeorm/typeorm/issues/798) and [#799](https://github.com/typeorm/typeorm/issues/799))
* fixed bug with not properly working `update` method ([#1037](https://github.com/typeorm/typeorm/issues/1037), [#1042](https://github.com/typeorm/typeorm/issues/1042))
* fixed bug with replication support ([#1035](https://github.com/typeorm/typeorm/pull/1035))
* fixed bug with wrong embedded column names being generated ([#969](https://github.com/typeorm/typeorm/pull/969)) 
* added support for caching in respositories ([#1057](https://github.com/typeorm/typeorm/issues/1057))
* added support for the `citext` column type for postgres ([#1075](https://github.com/typeorm/typeorm/pull/1075))
>>>>>>> d3b7452a

## 0.1.1

* added support for `pg-native` for postgres (#975). To use it you just need to install `npm i pg-native` and it will be picked up automatically.
* now Find Options support `-1` and `1` for `DESC` and `ASC` values. This is better user experience for MongoDB users. 
* now inheritances in embeddeds are supported (#966).
* `isArray: boolean` in `ColumnOptions` is deprecated. Use `array: boolean` instead.
* deprecated `removeById` method, now use `deleteById` method instead.
* added `insert` and `delete` methods into repository and entity manager.
* fixed multiple issues with `update`, `updateById` and `removeById` methods in repository and entity manager. Now they do not use `save` and `remove` methods anymore - instead they are using QueryBuilder to build and execute their queries.
* now `save` method can accept partial entities.
* removed opencollective dependency.
* fixed issues with bulk entity insertions.
* find* methods now can find by embed conditions.
* fixed issues with multiple schema support, added option to `@JoinTable` to support schema and database.
* multiple small bugfixes.

## 0.1.0

#### BREAKING CHANGES

* `Table`, `AbstractTable`, `ClassTableChild`, `ClosureTable`, `EmbeddableTable`, `SingleTableChild` deprecated  decorators were removed. Use `Entity`, `ClassEntityChild`, `ClosureEntity`, `SingleEntityChild` decorators instead.
* `EntityManager#create`, `Repository#create`, `EntityManager#preload`, `Repository#preload`, `EntityManager#merge`, `Repository#merge` methods now accept `DeepPartial<Entity>` instead of `Object`.
*  `EntityManager#merge`, `Repository#merge` methods first argument is now an entity where to need to merge all given entity-like objects.
* changed `find*` repository methods. Now conditions are `Partial<Entity>` type.
* removed `FindOptions` interface and introduced two new interfaces: `FindOneOptions` and `FindManyOptions` - each for its own `findOne*` or `find*` methods.
* dropped out some of options of `FindOptions`. Use `QueryBuilder` instead. However, added  few new options as well.
* deprecated method `addParameters` has been removed from `QueryBuilder`. Use `setParameters` instead.
* removed `setMaxResults`, `setFirstResult` methods in `QueryBuilder`. Use `take` and `skip` methods instead.
* renamed `entityManager` to `manager` in `Connection`, `AbstractRepository` and event objects. `entityManager` property was removed.
* renamed `persist` to `save` in `EntityManager` and `Repository` objects. `persist` method was removed.
* `SpecificRepository` is removed. Use relational query builder functionality instead.
* `transaction` method has been removed from `Repository`. Use `EntityManager#transaction` method instead.
* custom repositories do not support container anymore.
* controller / subscriber / migrations from options tsconfig now appended with a project root directory
* removed naming strategy decorator, naming strategy by name functionality. Now naming strategy should be registered by passing naming strategy instance directly.
* `driver` section in connection options now deprecated. All settings should go directly to connection options root.
* removed `fromTable` from the `QueryBuilder`. Now use regular `from` to select from tables.
* removed `usePool` option from the connection options. Pooling now is always enabled.
* connection options interface has changed and now each platform has its own set of connection options.
* `storage` in sqlite options has been renamed to `database`.
* env variable names for connection were changed (`TYPEORM_DRIVER_TYPE` has been renamed to `TYPEORM_CONNECTION`, some other renaming). More env variable names you can find in `ConnectionOptionsEnvReader` class.
* some api changes in `ConnectionManager` and `createConnection` / `createConnections` methods of typeorm main entrypoint.
* `simple_array` column type now is called `simple-array`
* some column types were removed. Now orm uses column types of underlying database.
* now `number` type in column definitions (like `@Column() likes: number`) maps to `integer` instead of `double`. This is more programmatic design. If you need to store float-pointing values - define a type explicitly.
* `fixedLength` in column options has been removed. Now actual column types can be used, e.g. `@Column("char")` or `@Column("varchar")`.
* `timezone` option has been removed from column options. Now corresponding database types can be used instead.
* `localTimezone` has been removed from the column options.
* `skipSchemaSync` in entity options has been renamed to `skipSync`.
* `setLimit` and `setOffset` in `QueryBuilder` were renamed into `limit` and `offset`.
* `nativeInterface` has been removed from a driver interface and implementations.
* now typeorm works with the latest version of mssql (version 4).
* fixed how orm creates default values for SqlServer - now it creates constraints for it as well.
* migrations interface has changed - now `up` and `down` accept only `QueryRunner`. To use `Connection` and `EntityManager` use properties of `QueryRunner`, e.g. `queryRunner.connection` and `queryRunner.manager`.
* now `update` method in `QueryBuilder` accepts `Partial<Entity>` and property names used in update map are column property names and they are automatically mapped to column names.
* `SpecificRepository` has been removed. Instead new `RelationQueryBuilder` was introduced.
* `getEntitiesAndRawResults` of `QueryBuilder` has been renamed to `getRawAndEntities`.
* in mssql all constraints are now generated using table name in their names - this is fixes issues with duplicate constraint names. 
* now when object is loaded from the database all its columns with null values will be set into entity properties as null.  Also after saving entity with unset properties that will be stored as nulls - their (properties) values will be set to null.
* create and update dates in entities now use date with fractional seconds.
* `@PrimaryGeneratedColumn` decorator now accept generation strategy as first argument (default is `increment`), instead of column type. Column type must be passed in options object, e.g. `@PrimaryGeneratedColumn({ type: "bigint"})`.
* `@PrimaryColumn` now does not accept `generated` parameter in options. Use `@Generated` or `@PrimaryGeneratedColumn` decorators instead.
* Logger interface has changed. Custom logger supply mechanism has changed.
* Now `logging` options in connection options is simple "true", or "all", or list of logging modes can be supplied. 
* removed `driver` section in connection options. Define options right in the connection options section.
* `Embedded` decorator is deprecated now. use `@Column(type => SomeEmbedded)` instead.
* `schemaName` in connection options is removed. Use `schema` instead.
* `TYPEORM_AUTO_SCHEMA_SYNC` env variable is now called `TYPEORM_SYNCHRONIZE`.
* `schemaSync` method in `Connection` has been renamed to `synchronize`.
* `getEntityManager` has been deprecated. Use `getManager` instead.
* `@TransactionEntityManager` is now called `@TransactionManager` now.
* `EmbeddableEntity`, `Embedded`, `AbstractEntity` decorators has been removed. There is no need to use `EmbeddableEntity` and `AbstractEntity` decorators at all - entity will work as expected without them. Instead of `@Embedded(type => X)` decorator now `@Column(type => X)` must be used instead. 
* `tablesPrefix`, `autoSchemaSync`, `autoMigrationsRun`, `dropSchemaOnConnection` options were removed. Use `entityPrefix`, `synchronize`, `migrationsRun`, `dropSchema` options instead.
* removed `persist` method from the `Repository` and `EntityManager`. Use `save` method instead.
* removed `getEntityManager` from `typeorm` namespace. Use `getManager` method instead.
* refactored how query runner works, removed query runner provider
* renamed `TableSchema` into `Table`
* renamed `ColumnSchema` into `TableColumn`
* renamed `ForeignKeySchema` into `TableForeignKey`
* renamed `IndexSchema` into `TableIndex`
* renamed `PrimaryKeySchema` into `TablePrimaryKey`

#### NEW FEATURES

* added `mongodb` support.
* entity now can be saved partially within `update` method.
* added prefix support to embeddeds.
* now embeddeds inside other embeddeds are supported.
* now relations are supported inside embeds.
* now relations for multiple primary keys are generated properly.
* now ormconfig is read from `.env`, `.js`, `.json`, `.yml`, `.xml` formats.
* all database-specific types are supported now.
* now migrations generation in mysql is supported. Use `typeorm migrations:generate` command.
* `getGeneratedQuery` was renamed to `getQuery` in `QueryBuilder`.
* `getSqlWithParameters` was renamed to `getSqlAndParameters` in `QueryBuilder`.
* sql queries are highlighted in console.
* added `@Generated` decorator. It can accept `strategy` option with values `increment` and `uuid`. Default is `increment`. It always generates value for column, except when column defined as `nullable` and user sets `null` value in to column.
* added logging of log-running requests.
* added replication support.
* added custom table schema and database support in `Postgres`, `Mysql` and `Sql Server` drivers. 
* multiple bug fixes.
* added ActiveRecord support (by extending BaseEntity) class
* `Connection` how has `createQueryRunner` that can be used to control database connection and its transaction state
* `QueryBuilder` is abstract now and all different kinds of query builders were created for different query types - `SelectQueryBuilder`, `UpdateQueryBuilder`, `InsertQueryBuilder` and `DeleteQueryBuilder` with individual method available.

## 0.0.11

* fixes [#341](https://github.com/typeorm/typeorm/issues/341) - issue when trying to create a `OneToOne` relation with 
`referencedColumnName` where the relation is not between primary keys


## 0.0.10

* added `ObjectLiteral` and `ObjectType` into main exports
* fixed issue fixes [#345](https://github.com/typeorm/typeorm/issues/345).
* fixed issue with migration not saving into the database correctly.
    Note its a breaking change if you have run migrations before and have records in the database table,
    make sure to apply corresponding changes. More info in [#360](https://github.com/typeorm/typeorm/issues/360) issue.

## 0.0.9

* fixed bug with indices from columns are not being inherited from parent entity [#242](https://github.com/typeorm/typeorm/issues/242)
* added support of UUID primary columns (thanks [@seanski](https://github.com/seanski))
* added `count` method to repository and entity manager (thanks [@aequasi](https://github.com/aequasi))

## 0.0.8

* added complete babel support
* added `clear` method to `Repository` and `EntityManager` which allows to truncate entity table
* exported `EntityRepository` in `typeorm/index`
* fixed issue with migration generation in [#239](https://github.com/typeorm/typeorm/pull/239) (thanks to [@Tobias4872](https://github.com/Tobias4872))
* fixed issue with using extra options with SqlServer [#236](https://github.com/typeorm/typeorm/pull/236) (thanks to [@jmai00](https://github.com/jmai00))
* fixed issue with non-pooled connections [#234](https://github.com/typeorm/typeorm/pull/234) (thanks to [@benny-medflyt](https://github.com/benny-medflyt))
* fixed issues:
[#242](https://github.com/typeorm/typeorm/issues/242),
[#240](https://github.com/typeorm/typeorm/issues/240),
[#204](https://github.com/typeorm/typeorm/issues/204),
[#219](https://github.com/typeorm/typeorm/issues/219),
[#233](https://github.com/typeorm/typeorm/issues/233),
[#234](https://github.com/typeorm/typeorm/issues/234)

## 0.0.7

* added custom entity repositories support
* merged typeorm-browser and typeorm libraries into single package
* added `@Transaction` decorator
* added exports to `typeorm/index` for naming strategies
* added shims for browsers using typeorm in frontend models, also added shim to use typeorm
with class-transformer library on the frontend
* fixed issue when socketPath could not be used with mysql driver (thanks @johncoffee)
* all table decorators are renamed to `Entity` (`Table` => `Entity`, `AbstractTable` => `AbstractEntity`, 
`ClassTableChild` => `ClassEntityChild`, `ClosureTable` => `ClosureEntity`, `EmbeddableTable` => `EmbeddableEntity`, 
`SingleTableChild` => `SingleEntityChild`). This change is required because upcoming versions of orm will work
not only with tables, but also with documents and other database-specific "tables". 
Previous decorator names are deprecated and will be removed in the future.
* added custom repositories support. Example in samples directory.
* cascade remove options has been removed from `@ManyToMany`, `@OneToMany` decorators. Also cascade remove is not possible
from two sides of `@OneToOne` relationship now.
* fixed issues with subscribers and transactions
* typeorm now has translation in chinese (thanks [@brookshi](https://github.com/brookshi))
* added `schemaName` support for postgres database [#152](https://github.com/typeorm/typeorm/issues/152) (thanks [@mingyang91](https://github.com/mingyang91))
* fixed bug when new column was'nt added properly in sqlite [#157](https://github.com/typeorm/typeorm/issues/157)
* added ability to set different types of values for DEFAULT value of the column [#150](https://github.com/typeorm/typeorm/issues/150)
* added ability to use zero, false and empty string values as DEFAULT values in [#189](https://github.com/typeorm/typeorm/pull/189) (thanks to [@Luke265](https://github.com/Luke265))
* fixed bug with junction tables persistence (thanks [@Luke265](https://github.com/Luke265))
* fixed bug regexp in `QueryBuilder` (thanks [@netnexus](https://github.com/netnexus))
* fixed issues [#202](https://github.com/typeorm/typeorm/issues/202), [#203](https://github.com/typeorm/typeorm/issues/203) (thanks to [@mingyang91](https://github.com/mingyang91))
* fixed issues 
[#159](https://github.com/typeorm/typeorm/issues/159), 
[#181](https://github.com/typeorm/typeorm/issues/181), 
[#176](https://github.com/typeorm/typeorm/issues/176), 
[#192](https://github.com/typeorm/typeorm/issues/192), 
[#191](https://github.com/typeorm/typeorm/issues/191), 
[#190](https://github.com/typeorm/typeorm/issues/190), 
[#179](https://github.com/typeorm/typeorm/issues/179), 
[#177](https://github.com/typeorm/typeorm/issues/177), 
[#175](https://github.com/typeorm/typeorm/issues/175),
[#174](https://github.com/typeorm/typeorm/issues/174), 
[#150](https://github.com/typeorm/typeorm/issues/150), 
[#159](https://github.com/typeorm/typeorm/issues/159), 
[#173](https://github.com/typeorm/typeorm/issues/173), 
[#195](https://github.com/typeorm/typeorm/issues/195), 
[#151](https://github.com/typeorm/typeorm/issues/151)

## 0.0.6

* added `JSONB` support for Postgres in #126 (thanks [@CreepGin](https://github.com/CreepGin)@CreepGin)
* fixed in in sqlite query runner in #141 (thanks [@marcinwadon](https://github.com/marcinwadon))
* added shortcut exports for table schema classes in #135 (thanks [@eduardoweiland](https://github.com/eduardoweiland))
* fixed bugs with single table inheritance in #132 (thanks [@eduardoweiland](https://github.com/eduardoweiland))
* fixed issue with `TIME` column in #134 (thanks [@cserron](https://github.com/cserron))
* fixed issue with relation id in #138 (thanks [@mingyang91](https://github.com/mingyang91))
* fixed bug when URL for pg was parsed incorrectly #114 (thanks [@mingyang91](https://github.com/mingyang91))
* fixed bug when embedded is not being updated
* metadata storage now in global variable
* entities are being loaded in migrations and can be used throw the entity manager or their repositories
* migrations now accept `EntityMetadata` which can be used within one transaction
* fixed issue with migration running on windows #140
* fixed bug with with Class Table Inheritance #144

## 0.0.5

* changed `getScalarMany` to `getRawMany` in `QueryBuilder`
* changed `getScalarOne` to `getRawOne` in `QueryBuilder`
* added migrations support

## 0.0.4

* fixed problem when `order by` is used with `limit`
* fixed problem when `decorators-shim.d.ts` exist and does not allow to import decorators (treats like they exist in global)
* fixed Sql Server driver bugs

## 0.0.3

* completely refactored persistence mechanism:
    * added experimental support of `{ nullable: true }` in relations
    * cascade operations should work better now
    * optimized all queries
    * entities with recursive entities should be persisted correctly now
* now `undefined` properties are skipped in the persistence operation, as well as `undefined` relations.
* added platforms abstractions to allow typeorm to work on multiple platforms
* added experimental support of typeorm in the browser
* breaking changes in `QueryBuilder`:
    * `getSingleResult()` renamed to `getOne()`
    * `getResults()` renamed to `getMany()`
    * `getResultsAndCount()` renamed to `getManyAndCount()`
    * in the innerJoin*/leftJoin* methods now no need to specify `ON`
    * in the innerJoin*/leftJoin* methods no longer supports parameters, use `addParameters` or `setParameter` instead.
    * `setParameters` is now works just like `addParameters` (because previous behaviour confused users), 
    `addParameters` now is deprecated
    * `getOne` returns `Promise<Entity|undefined>`
* breaking changes in `Repository` and `EntityManager`:
    * `findOne` and .findOne` now return `Promise<Entity|undefined>` instead of `Promise<Entity>`
* now typeorm is compiled into `ES5` instead of `ES6` - this allows to run it on older versions of node.js
* fixed multiple issues with dates and utc-related stuff
* multiple bugfixes

## 0.0.2

* lot of API refactorings
* complete support TypeScript 2
* optimized schema creation 
* command line tools
* multiple drivers support
* multiple bugfixes

## 0.0.1

* first stable version, works with TypeScript 1.x<|MERGE_RESOLUTION|>--- conflicted
+++ resolved
@@ -5,7 +5,6 @@
 If we missed a note on some change or you have a questions on migrating from old version, 
 feel free to ask us and community.
 
-<<<<<<< HEAD
 ## 0.2.0 (next: `npm i typeorm@next`)
 
 * completely refactored, improved and optimized persistence process and performance.
@@ -48,17 +47,6 @@
 * added ability to save and remove objects in chunks
 * added ability to disable entity reloading after insertion and updation
 
-## 0.1.2 (latest)
-
-* sqlite now supports relative database file paths (#798 and #799)
-* fixed bug with not properly working `update` method (#1037, #1042)
-* fixed bug with replication support (#1035)
-* fixed broken `typeorm version` command
-* fixed bug with wrong embedded column names being generated (#969) 
-* added support for `sql.js`. To use it you just need to install `npm i sql.js` and use `sqljs` as driver type [#894](https://github.com/typeorm/typeorm/pull/894).
-* added support for caching in respositories [#1057](https://github.com/typeorm/typeorm/issues/1057)
-* added support for the `citext` column type for postgres [#1075](https://github.com/typeorm/typeorm/pull/1075)
-=======
 ## 0.1.6
 * added support for indices and listeners in embeddeds
 * added support for `ON CONFLICT` keyword
@@ -89,7 +77,6 @@
 * fixed bug with wrong embedded column names being generated ([#969](https://github.com/typeorm/typeorm/pull/969)) 
 * added support for caching in respositories ([#1057](https://github.com/typeorm/typeorm/issues/1057))
 * added support for the `citext` column type for postgres ([#1075](https://github.com/typeorm/typeorm/pull/1075))
->>>>>>> d3b7452a
 
 ## 0.1.1
 
@@ -323,7 +310,7 @@
     `addParameters` now is deprecated
     * `getOne` returns `Promise<Entity|undefined>`
 * breaking changes in `Repository` and `EntityManager`:
-    * `findOne` and .findOne` now return `Promise<Entity|undefined>` instead of `Promise<Entity>`
+    * `findOne` and .findOneById` now return `Promise<Entity|undefined>` instead of `Promise<Entity>`
 * now typeorm is compiled into `ES5` instead of `ES6` - this allows to run it on older versions of node.js
 * fixed multiple issues with dates and utc-related stuff
 * multiple bugfixes
