import {FindManyOptions} from "./FindManyOptions";
import {FindOneOptions} from "./FindOneOptions";
import {SelectQueryBuilder} from "../query-builder/SelectQueryBuilder";

/**
 * Utilities to work with FindOptions.
 */
export class FindOptionsUtils {

    /**
     * Checks if given object is really instance of FindOneOptions interface.
     */
    static isFindOneOptions(obj: any): obj is FindOneOptions<any> {
        const possibleOptions: FindOneOptions<any> = obj;
        return possibleOptions &&
                (
                    possibleOptions.select instanceof Array ||
                    possibleOptions.where instanceof Object ||
                    possibleOptions.relations instanceof Array ||
                    possibleOptions.join instanceof Object ||
                    possibleOptions.order instanceof Object ||
<<<<<<< HEAD
                    typeof possibleOptions.loadRelationIds === "boolean" ||
                    possibleOptions.loadRelationIds instanceof Object
=======
                    (possibleOptions.cache instanceof Object ||
                    typeof possibleOptions.cache === "boolean" ||
                    typeof possibleOptions.cache === "number")
>>>>>>> d4f6188d
                );
    }

    /**
     * Checks if given object is really instance of FindManyOptions interface.
     */
    static isFindManyOptions(obj: any): obj is FindManyOptions<any> {
        const possibleOptions: FindManyOptions<any> = obj;
<<<<<<< HEAD
        return possibleOptions &&
                (
                    possibleOptions.select instanceof Array ||
                    possibleOptions.where instanceof Object ||
                    possibleOptions.relations instanceof Array ||
                    possibleOptions.join instanceof Object ||
                    possibleOptions.order instanceof Object ||
                    typeof possibleOptions.skip === "number" ||
                    typeof possibleOptions.take === "number" ||
                    typeof possibleOptions.loadRelationIds === "boolean" ||
                    possibleOptions.loadRelationIds instanceof Object
                );
=======
        return possibleOptions && (
            this.isFindOneOptions(possibleOptions) ||
            typeof (possibleOptions as FindManyOptions<any>).skip === "number" ||
            typeof (possibleOptions as FindManyOptions<any>).take === "number"
        );
>>>>>>> d4f6188d
    }

    /**
     * Checks if given object is really instance of FindOptions interface.
     */
    static extractFindManyOptionsAlias(object: any): string|undefined {
        if (this.isFindManyOptions(object) && object.join)
            return object.join.alias;

        return undefined;
    }

    /**
     * Applies give find many options to the given query builder.
     */
    static applyFindManyOptionsOrConditionsToQueryBuilder<T>(qb: SelectQueryBuilder<T>, options: FindManyOptions<T>|Partial<T>|undefined): SelectQueryBuilder<T> {
        if (this.isFindManyOptions(options))
            return this.applyOptionsToQueryBuilder(qb, options);

        if (options)
            return qb.where(options);

        return qb;
    }

    /**
     * Applies give find options to the given query builder.
     */
    static applyOptionsToQueryBuilder<T>(qb: SelectQueryBuilder<T>, options: FindOneOptions<T>|FindManyOptions<T>|undefined): SelectQueryBuilder<T> {

        // if options are not set then simply return query builder. This is made for simplicity of usage.
        if (!options || (!this.isFindOneOptions(options) && !this.isFindManyOptions(options)))
            return qb;

        // apply all options from FindOptions
        if (options.select) {
            qb.select(options.select.map(selection => qb.alias + "." + selection));
        }

        if (options.where)
            qb.where(options.where);

        if ((options as FindManyOptions<T>).skip)
            qb.skip((options as FindManyOptions<T>).skip!);

        if ((options as FindManyOptions<T>).take)
            qb.take((options as FindManyOptions<T>).take!);

        if (options.order)
            Object.keys(options.order).forEach(key => {
                const order = ((options as FindOneOptions<T>).order as any)[key as any];
                switch (order) {
                    case 1:
                        qb.addOrderBy(qb.alias + "." + key, "ASC");
                        break;
                    case -1:
                        qb.addOrderBy(qb.alias + "." + key, "DESC");
                        break;
                    case "ASC":
                        qb.addOrderBy(qb.alias + "." + key, "ASC");
                        break;
                    case "DESC":
                        qb.addOrderBy(qb.alias + "." + key, "DESC");
                        break;
                }
            });

        if (options.relations)
            options.relations.forEach(relation => {
                qb.leftJoinAndSelect(qb.alias + "." + relation, relation);
            });

        if (options.join) {
            if (options.join.leftJoin)
                Object.keys(options.join.leftJoin).forEach(key => {
                    qb.leftJoin(options.join!.leftJoin![key], key);
                });

            if (options.join.innerJoin)
                Object.keys(options.join.innerJoin).forEach(key => {
                    qb.innerJoin(options.join!.innerJoin![key], key);
                });

            if (options.join.leftJoinAndSelect)
                Object.keys(options.join.leftJoinAndSelect).forEach(key => {
                    qb.leftJoinAndSelect(options.join!.leftJoinAndSelect![key], key);
                });

            if (options.join.innerJoinAndSelect)
                Object.keys(options.join.innerJoinAndSelect).forEach(key => {
                    qb.innerJoinAndSelect(options.join!.innerJoinAndSelect![key], key);
                });
        }

<<<<<<< HEAD
        if (options.loadRelationIds === true) {
            qb.loadAllRelationIds();

        } else if (options.loadRelationIds instanceof Object) {
            qb.loadAllRelationIds(options.loadRelationIds as any);
=======
        if (options.cache) {
            if (options.cache instanceof Object) {
                const cache = options.cache as { id: any, milliseconds: number };
                qb.cache(cache.id, cache.milliseconds);
            } else {
                qb.cache(options.cache);
            }
>>>>>>> d4f6188d
        }

        return qb;
    }

}<|MERGE_RESOLUTION|>--- conflicted
+++ resolved
@@ -19,14 +19,12 @@
                     possibleOptions.relations instanceof Array ||
                     possibleOptions.join instanceof Object ||
                     possibleOptions.order instanceof Object ||
-<<<<<<< HEAD
+                    possibleOptions.cache instanceof Object ||
+                    typeof possibleOptions.cache === "boolean" ||
+                    typeof possibleOptions.cache === "number" ||
+                    possibleOptions.order instanceof Object ||
                     typeof possibleOptions.loadRelationIds === "boolean" ||
                     possibleOptions.loadRelationIds instanceof Object
-=======
-                    (possibleOptions.cache instanceof Object ||
-                    typeof possibleOptions.cache === "boolean" ||
-                    typeof possibleOptions.cache === "number")
->>>>>>> d4f6188d
                 );
     }
 
@@ -35,26 +33,11 @@
      */
     static isFindManyOptions(obj: any): obj is FindManyOptions<any> {
         const possibleOptions: FindManyOptions<any> = obj;
-<<<<<<< HEAD
-        return possibleOptions &&
-                (
-                    possibleOptions.select instanceof Array ||
-                    possibleOptions.where instanceof Object ||
-                    possibleOptions.relations instanceof Array ||
-                    possibleOptions.join instanceof Object ||
-                    possibleOptions.order instanceof Object ||
-                    typeof possibleOptions.skip === "number" ||
-                    typeof possibleOptions.take === "number" ||
-                    typeof possibleOptions.loadRelationIds === "boolean" ||
-                    possibleOptions.loadRelationIds instanceof Object
-                );
-=======
         return possibleOptions && (
             this.isFindOneOptions(possibleOptions) ||
             typeof (possibleOptions as FindManyOptions<any>).skip === "number" ||
             typeof (possibleOptions as FindManyOptions<any>).take === "number"
         );
->>>>>>> d4f6188d
     }
 
     /**
@@ -149,13 +132,6 @@
                 });
         }
 
-<<<<<<< HEAD
-        if (options.loadRelationIds === true) {
-            qb.loadAllRelationIds();
-
-        } else if (options.loadRelationIds instanceof Object) {
-            qb.loadAllRelationIds(options.loadRelationIds as any);
-=======
         if (options.cache) {
             if (options.cache instanceof Object) {
                 const cache = options.cache as { id: any, milliseconds: number };
@@ -163,7 +139,13 @@
             } else {
                 qb.cache(options.cache);
             }
->>>>>>> d4f6188d
+        }
+
+        if (options.loadRelationIds === true) {
+            qb.loadAllRelationIds();
+
+        } else if (options.loadRelationIds instanceof Object) {
+            qb.loadAllRelationIds(options.loadRelationIds as any);
         }
 
         return qb;
