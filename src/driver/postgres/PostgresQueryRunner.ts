import {QueryRunner} from "../../query-runner/QueryRunner";
import {ObjectLiteral} from "../../common/ObjectLiteral";
import {TransactionAlreadyStartedError} from "../../error/TransactionAlreadyStartedError";
import {TransactionNotStartedError} from "../../error/TransactionNotStartedError";
import {ColumnSchema} from "../../schema-builder/schema/ColumnSchema";
import {TableSchema} from "../../schema-builder/schema/TableSchema";
import {IndexSchema} from "../../schema-builder/schema/IndexSchema";
import {ForeignKeySchema} from "../../schema-builder/schema/ForeignKeySchema";
import {PrimaryKeySchema} from "../../schema-builder/schema/PrimaryKeySchema";
import {QueryRunnerAlreadyReleasedError} from "../../error/QueryRunnerAlreadyReleasedError";
import {PostgresDriver} from "./PostgresDriver";
import {Connection} from "../../connection/Connection";
import {ReadStream} from "../../platform/PlatformTools";
import {EntityManager} from "../../entity-manager/EntityManager";
import {OrmUtils} from "../../util/OrmUtils";
import {InsertResult} from "../InsertResult";
import {QueryFailedError} from "../../error/QueryFailedError";

/**
 * Runs queries on a single postgres database connection.
 */
export class PostgresQueryRunner implements QueryRunner {

    // -------------------------------------------------------------------------
    // Public Implemented Properties
    // -------------------------------------------------------------------------

    /**
     * Database driver used by connection.
     */
    driver: PostgresDriver;

    /**
     * Connection used by this query runner.
     */
    connection: Connection;

    /**
     * Isolated entity manager working only with current query runner.
     */
    manager: EntityManager;

    /**
     * Indicates if connection for this query runner is released.
     * Once its released, query runner cannot run queries anymore.
     */
    isReleased = false;

    /**
     * Indicates if transaction is in progress.
     */
    isTransactionActive = false;

    /**
     * Stores temporarily user data.
     * Useful for sharing data with subscribers.
     */
    data = {};

    // -------------------------------------------------------------------------
    // Protected Properties
    // -------------------------------------------------------------------------

    /**
     * Real database connection from a connection pool used to perform queries.
     */
    protected databaseConnection: any;

    /**
     * Promise used to obtain a database connection for a first time.
     */
    protected databaseConnectionPromise: Promise<any>;

    /**
     * Special callback provided by a driver used to release a created connection.
     */
    protected releaseCallback: Function;

    /**
     * Indicates if special query runner mode in which sql queries won't be executed is enabled.
     */
    protected sqlMemoryMode: boolean = false;

    /**
     * Sql-s stored if "sql in memory" mode is enabled.
     */
    protected sqlsInMemory: (string|{ up: string, down: string })[] = [];

    /**
     * Mode in which query runner executes.
     * Used for replication.
     * If replication is not setup its value is ignored.
     */
    protected mode: "master"|"slave";

    // -------------------------------------------------------------------------
    // Constructor
    // -------------------------------------------------------------------------

    constructor(driver: PostgresDriver, mode: "master"|"slave" = "master") {
        this.driver = driver;
        this.connection = driver.connection;
        this.mode = mode;
    }

    // -------------------------------------------------------------------------
    // Public Methods
    // -------------------------------------------------------------------------

    /**
     * Creates/uses database connection from the connection pool to perform further operations.
     * Returns obtained database connection.
     */
    connect(): Promise<any> {
        if (this.databaseConnection)
            return Promise.resolve(this.databaseConnection);

        if (this.databaseConnectionPromise)
            return this.databaseConnectionPromise;

        if (this.mode === "slave" && this.driver.isReplicated) {
            this.databaseConnectionPromise = this.driver.obtainSlaveConnection().then(([connection, release]: any[]) => {
                this.driver.connectedQueryRunners.push(this);
                this.databaseConnection = connection;
                this.releaseCallback = release;
                return this.databaseConnection;
            });

        } else { // master
            this.databaseConnectionPromise = this.driver.obtainMasterConnection().then(([connection, release]: any[]) => {
                this.driver.connectedQueryRunners.push(this);
                this.databaseConnection = connection;
                this.releaseCallback = release;
                return this.databaseConnection;
            });
        }

        return this.databaseConnectionPromise;
    }

    /**
     * Releases used database connection.
     * You cannot use query runner methods once its released.
     */
    release(): Promise<void> {
        this.isReleased = true;
        if (this.releaseCallback)
            this.releaseCallback();

        const index = this.driver.connectedQueryRunners.indexOf(this);
        if (index !== -1) this.driver.connectedQueryRunners.splice(index);

        return Promise.resolve();
    }

    /**
     * Starts transaction.
     */
    async startTransaction(): Promise<void> {
        if (this.isTransactionActive)
            throw new TransactionAlreadyStartedError();

        this.isTransactionActive = true;
        await this.query("START TRANSACTION");
    }

    /**
     * Commits transaction.
     * Error will be thrown if transaction was not started.
     */
    async commitTransaction(): Promise<void> {
        if (!this.isTransactionActive)
            throw new TransactionNotStartedError();

        await this.query("COMMIT");
        this.isTransactionActive = false;
    }

    /**
     * Rollbacks transaction.
     * Error will be thrown if transaction was not started.
     */
    async rollbackTransaction(): Promise<void> {
        if (!this.isTransactionActive)
            throw new TransactionNotStartedError();

        await this.query("ROLLBACK");
        this.isTransactionActive = false;
    }

    /**
     * Executes a given SQL query.
     */
    query(query: string, parameters?: any[]): Promise<any> {
        if (this.isReleased)
            throw new QueryRunnerAlreadyReleasedError();

        // console.log("query: ", query);
        // console.log("parameters: ", parameters);
        return new Promise<any[]>(async (ok, fail) => {
            const databaseConnection = await this.connect();
            this.driver.connection.logger.logQuery(query, parameters, this);
            const queryStartTime = +new Date();

            databaseConnection.query(query, parameters, (err: any, result: any) => {

                // log slow queries if maxQueryExecution time is set
                const maxQueryExecutionTime = this.driver.connection.options.maxQueryExecutionTime;
                const queryEndTime = +new Date();
                const queryExecutionTime = queryEndTime - queryStartTime;
                if (maxQueryExecutionTime && queryExecutionTime > maxQueryExecutionTime)
                    this.driver.connection.logger.logQuerySlow(queryExecutionTime, query, parameters, this);

                if (err) {
                    this.driver.connection.logger.logQueryError(err, query, parameters, this);
                    fail(new QueryFailedError(query, parameters, err));
                } else {
                    ok(result.rows);
                }
            });
        });
    }

    /**
     * Returns raw data stream.
     */
    stream(query: string, parameters?: any[], onEnd?: Function, onError?: Function): Promise<ReadStream> {
        const QueryStream = this.driver.loadStreamDependency();
        if (this.isReleased)
            throw new QueryRunnerAlreadyReleasedError();

        return new Promise(async (ok, fail) => {
            try {
                const databaseConnection = await this.connect();
                this.driver.connection.logger.logQuery(query, parameters, this);
                const stream = databaseConnection.query(new QueryStream(query, parameters));
                if (onEnd) stream.on("end", onEnd);
                if (onError) stream.on("error", onError);
                ok(stream);

            } catch (err) {
                fail(err);
            }
        });
    }

    /**
     * Insert a new row with given values into the given table.
     * Returns value of the generated column if given and generate column exist in the table.
     */
    async insert(tableName: string, keyValues: ObjectLiteral): Promise<InsertResult> {
        const keys = Object.keys(keyValues);
        const columns = keys.map(key => `"${key}"`).join(", ");
        const values = keys.map((key, index) => "$" + (index + 1)).join(",");
        const generatedColumns = this.connection.hasMetadata(tableName) ? this.connection.getMetadata(tableName).generatedColumns : [];
        const generatedColumnNames = generatedColumns.map(generatedColumn => `"${generatedColumn.databaseName}"`).join(", ");
        const generatedColumnSql = generatedColumns.length > 0 ? ` RETURNING ${generatedColumnNames}` : "";

        const sql = columns.length > 0
            ? `INSERT INTO "${tableName}"(${columns}) VALUES (${values}) ${generatedColumnSql}`
            : `INSERT INTO "${tableName}" DEFAULT VALUES ${generatedColumnSql}`;

        const parameters = keys.map(key => keyValues[key]);
        const result: ObjectLiteral[] = await this.query(sql, parameters);
        const generatedMap = generatedColumns.reduce((map, column) => {
            const valueMap = column.createValueMap(result[0][column.databaseName]);
            return OrmUtils.mergeDeep(map, valueMap);
        }, {} as ObjectLiteral);

        return {
            result: result,
            generatedMap: Object.keys(generatedMap).length > 0 ? generatedMap : undefined
        };
    }

    /**
     * Updates rows that match given conditions in the given table.
     */
    async update(tableName: string, valuesMap: ObjectLiteral, conditions: ObjectLiteral): Promise<void> {
        const updateValues = this.parametrize(valuesMap).join(", ");
        const conditionString = this.parametrize(conditions, Object.keys(valuesMap).length).join(" AND ");
        const query = `UPDATE "${tableName}" SET ${updateValues}${conditionString ? (" WHERE " + conditionString) : ""}`;
        const updateParams = Object.keys(valuesMap).map(key => valuesMap[key]);
        const conditionParams = Object.keys(conditions).map(key => conditions[key]);
        const allParameters = updateParams.concat(conditionParams);
        await this.query(query, allParameters);
    }

    /**
     * Deletes from the given table by a given conditions.
     */
    async delete(tableName: string, conditions: ObjectLiteral|string, maybeParameters?: any[]): Promise<void> {
        const conditionString = typeof conditions === "string" ? conditions : this.parametrize(conditions).join(" AND ");
        const parameters = conditions instanceof Object ? Object.keys(conditions).map(key => (conditions as ObjectLiteral)[key]) : maybeParameters;

        const sql = `DELETE FROM "${tableName}" WHERE ${conditionString}`;
        await this.query(sql, parameters);
    }

    /**
     * Inserts rows into closure table.
     */
    async insertIntoClosureTable(tableName: string, newEntityId: any, parentId: any, hasLevel: boolean): Promise<number> {
        let sql = "";
        if (hasLevel) {
            sql = `INSERT INTO "${tableName}"("ancestor", "descendant", "level") ` +
                `SELECT "ancestor", ${newEntityId}, "level" + 1 FROM "${tableName}" WHERE "descendant" = ${parentId} ` +
                `UNION ALL SELECT ${newEntityId}, ${newEntityId}, 1`;
        } else {
            sql = `INSERT INTO "${tableName}"("ancestor", "descendant") ` +
                `SELECT "ancestor", ${newEntityId} FROM "${tableName}" WHERE "descendant" = ${parentId} ` +
                `UNION ALL SELECT ${newEntityId}, ${newEntityId}`;
        }
        await this.query(sql);
        const results: ObjectLiteral[] = await this.query(`SELECT MAX(level) as level FROM ${tableName} WHERE descendant = ${parentId}`);
        return results && results[0] && results[0]["level"] ? parseInt(results[0]["level"]) + 1 : 1;
    }

    /**
     * Loads given table's data from the database.
     */
    async getTable(tableName: string): Promise<TableSchema|undefined> {
        const tableSchemas = await this.getTables([tableName]);
        return tableSchemas.length > 0 ? tableSchemas[0] : undefined;
    }

    /**
     * Loads all tables (with given names) from the database and creates a TableSchema from them.
     */
    async getTables(tableNames: string[]): Promise<TableSchema[]> {
        // if no tables given then no need to proceed
        if (!tableNames || !tableNames.length)
            return [];

        // load tables, columns, indices and foreign keys
        const tableNamesString = tableNames.map(name => "'" + name + "'").join(", ");
        const tablesSql      = `SELECT * FROM information_schema.tables WHERE table_catalog = '${this.dbName}' AND table_schema = '${this.schemaName}' AND table_name IN (${tableNamesString})`;
        const columnsSql     = `SELECT * FROM information_schema.columns WHERE table_catalog = '${this.dbName}' AND table_schema = '${this.schemaName}'`;
        const indicesSql     = `SELECT t.relname AS table_name, i.relname AS index_name, a.attname AS column_name, ix.indisunique AS is_unique, a.attnum, ix.indkey FROM pg_class t, pg_class i, pg_index ix, pg_attribute a, pg_namespace ns
WHERE t.oid = ix.indrelid AND i.oid = ix.indexrelid AND a.attrelid = t.oid
AND a.attnum = ANY(ix.indkey) AND t.relkind = 'r' AND t.relname IN (${tableNamesString}) AND t.relnamespace = ns.OID AND ns.nspname ='${this.schemaName}' ORDER BY t.relname, i.relname`;
        const foreignKeysSql = `SELECT table_name, constraint_name FROM information_schema.table_constraints WHERE table_catalog = '${this.dbName}' AND table_schema = '${this.schemaName}' AND constraint_type = 'FOREIGN KEY'`;
        const uniqueKeysSql  = `SELECT * FROM information_schema.table_constraints WHERE table_catalog = '${this.dbName}' AND table_schema = '${this.schemaName}' AND constraint_type = 'UNIQUE'`;
        const primaryKeysSql = `SELECT c.column_name, tc.table_name, tc.constraint_name FROM information_schema.table_constraints tc
JOIN information_schema.constraint_column_usage AS ccu USING (constraint_schema, constraint_name)
JOIN information_schema.columns AS c ON c.table_schema = tc.constraint_schema AND tc.table_name = c.table_name AND ccu.column_name = c.column_name
where constraint_type = 'PRIMARY KEY' AND c.table_schema = '${this.schemaName}' and tc.table_catalog = '${this.dbName}'`;
        const [dbTables, dbColumns, dbIndices, dbForeignKeys, dbUniqueKeys, primaryKeys]: ObjectLiteral[][] = await Promise.all([
            this.query(tablesSql),
            this.query(columnsSql),
            this.query(indicesSql),
            this.query(foreignKeysSql),
            this.query(uniqueKeysSql),
            this.query(primaryKeysSql),
        ]);

        // if tables were not found in the db, no need to proceed
        if (!dbTables.length)
            return [];

        // create table schemas for loaded tables
        return dbTables.map(dbTable => {
            const tableSchema = new TableSchema(dbTable["table_name"]);

            // create column schemas from the loaded columns
            tableSchema.columns = dbColumns
                .filter(dbColumn => dbColumn["table_name"] === tableSchema.name)
                .map(dbColumn => {
                    const isGenerated = dbColumn["column_default"] === `nextval('${dbColumn["table_name"]}_${dbColumn["column_name"]}_seq'::regclass)`
                        || dbColumn["column_default"] === `nextval('"${dbColumn["table_name"]}_${dbColumn["column_name"]}_seq"'::regclass)`
                        || /^uuid\_generate\_v\d\(\)/.test(dbColumn["column_default"]);

                    const columnSchema = new ColumnSchema();
                    columnSchema.name = dbColumn["column_name"];
                    columnSchema.type = dbColumn["data_type"].toLowerCase();
                    columnSchema.length = dbColumn["character_maximum_length"];
                    columnSchema.precision = dbColumn["numeric_precision"];
                    columnSchema.scale = dbColumn["numeric_scale"];
                    columnSchema.default = dbColumn["column_default"] !== null && dbColumn["column_default"] !== undefined ? dbColumn["column_default"].replace(/::character varying/, "") : undefined;
                    columnSchema.isNullable = dbColumn["is_nullable"] === "YES";
                    // columnSchema.isPrimary = dbColumn["column_key"].indexOf("PRI") !== -1;
                    columnSchema.isGenerated = isGenerated;
                    columnSchema.comment = ""; // dbColumn["COLUMN_COMMENT"];
                    columnSchema.charset = dbColumn["character_set_name"];
                    columnSchema.collation = dbColumn["collation_name"];
                    columnSchema.isUnique = !!dbUniqueKeys.find(key => key["constraint_name"] ===  `uk_${dbColumn["table_name"]}_${dbColumn["column_name"]}`);
                    if (columnSchema.type === "array") {
                        columnSchema.isArray = true;
                        const type = dbColumn["udt_name"].substring(1);
                        columnSchema.type = this.connection.driver.normalizeType({type: type});
                    }

                    if (columnSchema.type === "time without time zone"
                        || columnSchema.type === "time with time zone"
                        || columnSchema.type === "timestamp without time zone"
                        || columnSchema.type === "timestamp with time zone") {
                        columnSchema.precision = dbColumn["datetime_precision"];
                    }
                    return columnSchema;
                });

            // create primary key schema
            tableSchema.primaryKeys = primaryKeys
                .filter(primaryKey => primaryKey["table_name"] === tableSchema.name)
                .map(primaryKey => new PrimaryKeySchema(primaryKey["constraint_name"], primaryKey["column_name"]));

            // create foreign key schemas from the loaded indices
            tableSchema.foreignKeys = dbForeignKeys
                .filter(dbForeignKey => dbForeignKey["table_name"] === tableSchema.name)
                .map(dbForeignKey => new ForeignKeySchema(dbForeignKey["constraint_name"], [], [], "", "")); // todo: fix missing params

            // create unique key schemas from the loaded indices
            /*tableSchema.uniqueKeys = dbUniqueKeys
                .filter(dbUniqueKey => dbUniqueKey["table_name"] === tableSchema.name)
                .map(dbUniqueKey => {
                    return new UniqueKeySchema(dbUniqueKey["TABLE_NAME"], dbUniqueKey["CONSTRAINT_NAME"], [/!* todo *!/]);
                });*/

            // create index schemas from the loaded indices
            tableSchema.indices = dbIndices
                .filter(dbIndex => {
                    return dbIndex["table_name"] === tableSchema.name &&
                        (!tableSchema.foreignKeys.find(foreignKey => foreignKey.name === dbIndex["index_name"])) &&
                        (!tableSchema.primaryKeys.find(primaryKey => primaryKey.name === dbIndex["index_name"])) &&
                        (!dbUniqueKeys.find(key => key["constraint_name"] === dbIndex["index_name"]));
                })
                .map(dbIndex => dbIndex["index_name"])
                .filter((value, index, self) => self.indexOf(value) === index) // unqiue
                .map(dbIndexName => {
                    const dbIndicesInfos = dbIndices
                        .filter(dbIndex => dbIndex["table_name"] === tableSchema.name && dbIndex["index_name"] === dbIndexName);
                    const columnPositions = dbIndicesInfos[0]["indkey"].split(" ")
                        .map((x: string) => parseInt(x));
                    const columnNames = columnPositions
                        .map((pos: number) => dbIndicesInfos.find(idx => idx.attnum === pos)!["column_name"]);

                    return new IndexSchema(dbTable["table_name"], dbIndexName, columnNames, dbIndicesInfos[0]["is_unique"]);
                });

            return tableSchema;
        });
    }

    /**
     * Checks if table with the given name exist in the database.
     */
    async hasTable(tableName: string): Promise<boolean> {
        const sql = `SELECT * FROM information_schema.tables WHERE table_catalog = '${this.dbName}' AND table_schema = '${this.schemaName}' AND table_name = '${tableName}'`;
        const result = await this.query(sql);
        return result.length ? true : false;
    }

    /**
     * Creates a schema if it's not created.
     */
    createSchema(): Promise<void> {
        return this.query(`CREATE SCHEMA IF NOT EXISTS "${this.schemaName}"`);
    }

    /**
     * Creates a new table from the given table metadata and column metadatas.
     */
    async createTable(table: TableSchema): Promise<void> {
        const columnDefinitions = table.columns.map(column => this.buildCreateColumnSql(column, false)).join(", ");
        let up = `CREATE TABLE "${table.name}" (${columnDefinitions}`;
        up += table.columns
            .filter(column => column.isUnique)
            .map(column => `, CONSTRAINT "uk_${table.name}_${column.name}" UNIQUE ("${column.name}")`)
            .join(" ");
        const primaryKeyColumns = table.columns.filter(column => column.isPrimary);
        if (primaryKeyColumns.length > 0)
            up += `, PRIMARY KEY(${primaryKeyColumns.map(column => `"${column.name}"`).join(", ")})`;
        up += `)`;

        const down = `DROP TABLE "${table.name}"`;
        await this.schemaQuery(up, down);
    }

    /**
     * Drops the table.
     */
    async dropTable(tableName: string): Promise<void> {
        let sql = `DROP TABLE "${tableName}"`;
        await this.query(sql);
    }

    /**
     * Checks if column with the given name exist in the given table.
     */
    async hasColumn(tableName: string, columnName: string): Promise<boolean> {
        const sql = `SELECT * FROM information_schema.columns WHERE table_catalog = '${this.dbName}' AND table_schema = '${this.schemaName}' AND table_name = '${tableName}' AND column_name = '${columnName}'`;
        const result = await this.query(sql);
        return result.length ? true : false;
    }

    /**
     * Creates a new column from the column schema in the table.
     */
    async addColumn(tableSchemaOrName: TableSchema|string, column: ColumnSchema): Promise<void> {
        const tableName = tableSchemaOrName instanceof TableSchema ? tableSchemaOrName.name : tableSchemaOrName;
        const up = `ALTER TABLE "${tableName}" ADD ${this.buildCreateColumnSql(column, false)}`;
        const down = `ALTER TABLE "${tableName}" DROP "${column.name}"`;

        return this.schemaQuery(up, down);
    }

    /**
     * Creates a new columns from the column schema in the table.
     */
    async addColumns(tableSchemaOrName: TableSchema|string, columns: ColumnSchema[]): Promise<void> {
        const queries = columns.map(column => this.addColumn(tableSchemaOrName as any, column));
        await Promise.all(queries);
    }

    /**
     * Renames column in the given table.
     */
    async renameColumn(tableSchemaOrName: TableSchema|string, oldColumnSchemaOrName: ColumnSchema|string, newColumnSchemaOrName: ColumnSchema|string): Promise<void> {

        let tableSchema: TableSchema|undefined = undefined;
        if (tableSchemaOrName instanceof TableSchema) {
            tableSchema = tableSchemaOrName;
        } else {
            tableSchema = await this.getTable(tableSchemaOrName);
        }

        if (!tableSchema)
            throw new Error(`Table ${tableSchemaOrName} was not found.`);

        let oldColumn: ColumnSchema|undefined = undefined;
        if (oldColumnSchemaOrName instanceof ColumnSchema) {
            oldColumn = oldColumnSchemaOrName;
        } else {
            oldColumn = tableSchema.columns.find(column => column.name === oldColumnSchemaOrName);
        }

        if (!oldColumn)
            throw new Error(`Column "${oldColumnSchemaOrName}" was not found in the "${tableSchemaOrName}" table.`);

        let newColumn: ColumnSchema|undefined = undefined;
        if (newColumnSchemaOrName instanceof ColumnSchema) {
            newColumn = newColumnSchemaOrName;
        } else {
            newColumn = oldColumn.clone();
            newColumn.name = newColumnSchemaOrName;
        }

        return this.changeColumn(tableSchema, oldColumn, newColumn);
    }

    /**
     * Changes a column in the table.
     */
    async changeColumn(tableSchemaOrName: TableSchema|string, oldColumnSchemaOrName: ColumnSchema|string, newColumn: ColumnSchema): Promise<void> {

        let tableSchema: TableSchema|undefined = undefined;
        const sql: Array<{up: string, down: string}> = [];

        if (tableSchemaOrName instanceof TableSchema) {
            tableSchema = tableSchemaOrName;
        } else {
            tableSchema = await this.getTable(tableSchemaOrName);
        }

        if (!tableSchema)
            throw new Error(`Table ${tableSchemaOrName} was not found.`);

        let oldColumn: ColumnSchema|undefined = undefined;
        if (oldColumnSchemaOrName instanceof ColumnSchema) {
            oldColumn = oldColumnSchemaOrName;
        } else {
            oldColumn = tableSchema.columns.find(column => column.name === oldColumnSchemaOrName);
        }

        if (!oldColumn)
            throw new Error(`Column "${oldColumnSchemaOrName}" was not found in the "${tableSchemaOrName}" table.`);

        if (this.connection.driver.createFullType(oldColumn) !== this.connection.driver.createFullType(newColumn) ||
            oldColumn.name !== newColumn.name) {

            let up = `ALTER TABLE "${tableSchema.name}" ALTER COLUMN "${oldColumn.name}"`;
            if (this.connection.driver.createFullType(oldColumn) !== this.connection.driver.createFullType(newColumn)) {
                up += ` TYPE ${this.connection.driver.createFullType(newColumn)}`;
            }
            if (oldColumn.name !== newColumn.name) { // todo: make rename in a separate query too
                up += ` RENAME TO ` + newColumn.name;
            }
            sql.push({up, down: `-- TODO: revert ${up}`}); // TODO: Add revert logic
        }

        if (oldColumn.isNullable !== newColumn.isNullable) {
            let up = `ALTER TABLE "${tableSchema.name}" ALTER COLUMN "${oldColumn.name}"`;
            if (newColumn.isNullable) {
                up += ` DROP NOT NULL`;
            } else {
                up += ` SET NOT NULL`;
            }

            sql.push({up, down: `-- TODO: revert ${up}`}); // TODO: Add revert logic
        }

        // update sequence generation
        if (oldColumn.isGenerated !== newColumn.isGenerated) {
            if (!oldColumn.isGenerated && newColumn.type !== "uuid") {
<<<<<<< HEAD
                await this.query(`CREATE SEQUENCE "${tableSchema.name}_${oldColumn.name}_seq" OWNED BY "${tableSchema.name}"."${oldColumn.name}"`);
                await this.query(`ALTER TABLE "${tableSchema.name}" ALTER COLUMN "${oldColumn.name}" SET DEFAULT nextval('"${tableSchema.name}_${oldColumn.name}_seq"')`);
            } else {
                await this.query(`ALTER TABLE "${tableSchema.name}" ALTER COLUMN "${oldColumn.name}" DROP DEFAULT`);
                await this.query(`DROP SEQUENCE "${tableSchema.name}_${oldColumn.name}_seq"`);
=======
                const up = `CREATE SEQUENCE "${tableSchema.name}_id_seq" OWNED BY "${tableSchema.name}"."${oldColumn.name}"`;
                sql.push({up, down: `-- TODO: revert ${up}`}); // TODO: Add revert logic

                const up2 = `ALTER TABLE "${tableSchema.name}" ALTER COLUMN "${oldColumn.name}" SET DEFAULT nextval('"${tableSchema.name}_id_seq"')`;
                sql.push({up: up2, down: `-- TODO: revert ${up2}`}); // TODO: Add revert logic
            } else {
                const up = `ALTER TABLE "${tableSchema.name}" ALTER COLUMN "${oldColumn.name}" DROP DEFAULT`;
                sql.push({up, down: `-- TODO: revert ${up}`}); // TODO: Add revert logic

                const up2 = `DROP SEQUENCE "${tableSchema.name}_id_seq"`;
                sql.push({up: up2, down: `-- TODO: revert ${up2}`}); // TODO: Add revert logic
>>>>>>> 83c2ff6b
            }
        }

        if (oldColumn.comment !== newColumn.comment) {
            const up = `COMMENT ON COLUMN "${tableSchema.name}"."${oldColumn.name}" is '${newColumn.comment}'`;
            sql.push({up, down: `-- TODO: revert ${up}`}); // TODO: Add revert logic
        }

        if (oldColumn.isUnique !== newColumn.isUnique) {
            if (newColumn.isUnique === true) {
                const up = `ALTER TABLE "${tableSchema.name}" ADD CONSTRAINT "uk_${tableSchema.name}_${newColumn.name}" UNIQUE ("${newColumn.name}")`;
                sql.push({up, down: `-- TODO: revert ${up}`}); // TODO: Add revert logic
            } else if (newColumn.isUnique === false) {
                const up = `ALTER TABLE "${tableSchema.name}" DROP CONSTRAINT "uk_${tableSchema.name}_${newColumn.name}"`;
                sql.push({up, down: `-- TODO: revert ${up}`}); // TODO: Add revert logic
            }

        }

        if (newColumn.default !== oldColumn.default) {
            if (newColumn.default !== null && newColumn.default !== undefined) {
                const up = `ALTER TABLE "${tableSchema.name}" ALTER COLUMN "${newColumn.name}" SET DEFAULT ${newColumn.default}`;
                sql.push({up, down: `-- TODO: revert ${up}`}); // TODO: Add revert logic

            } else if (oldColumn.default !== null && oldColumn.default !== undefined) {
                const up = `ALTER TABLE "${tableSchema.name}" ALTER COLUMN "${newColumn.name}" DROP DEFAULT`;
                sql.push({up, down: `-- TODO: revert ${up}`}); // TODO: Add revert logic
            }
        }

        await Promise.all(sql.map(({up, down}) => this.schemaQuery(up, down)));
    }

    /**
     * Changes a column in the table.
     */
    async changeColumns(tableSchema: TableSchema, changedColumns: { newColumn: ColumnSchema, oldColumn: ColumnSchema }[]): Promise<void> {
        const updatePromises = changedColumns.map(async changedColumn => {
            return this.changeColumn(tableSchema, changedColumn.oldColumn, changedColumn.newColumn);
        });

        await Promise.all(updatePromises);
    }

    /**
     * Drops column in the table.
     */
    async dropColumn(table: TableSchema, column: ColumnSchema): Promise<void> {
        const up = `ALTER TABLE "${table.name}" DROP "${column.name}"`;
        const down = `ALTER TABLE "${table.name}" ADD ${this.buildCreateColumnSql(column, false)}`;

        return this.schemaQuery(up, down);
    }

    /**
     * Drops the columns in the table.
     */
    async dropColumns(table: TableSchema, columns: ColumnSchema[]): Promise<void> {
        const dropPromises = columns.map(column => this.dropColumn(table, column));
        await Promise.all(dropPromises);
    }

    /**
     * Updates table's primary keys.
     */
    async updatePrimaryKeys(dbTable: TableSchema): Promise<void> {
        const primaryColumnNames = dbTable.primaryKeys.map(primaryKey => `"${primaryKey.columnName}"`);

        const up = `ALTER TABLE "${dbTable.name}" DROP CONSTRAINT IF EXISTS "${dbTable.name}_pkey"`;
        const down = `-- TODO: revert ${up}`;
        await this.schemaQuery(up, down); // TODO: Add revert logic

        const up2 = `DROP INDEX IF EXISTS "${dbTable.name}_pkey"`;
        const down2 = `-- TODO: revert ${up2}`;
        await this.schemaQuery(up2, down2); // TODO: Add revert logic

        if (primaryColumnNames.length > 0) {
            const up3 = `ALTER TABLE "${dbTable.name}" ADD PRIMARY KEY (${primaryColumnNames.join(", ")})`;
            const down3 = `ALTER TABLE "${dbTable.name}" DROP PRIMARY KEY (${primaryColumnNames.join(", ")})`;
            await this.schemaQuery(up3, down3);
        }
    }

    /**
     * Creates a new foreign key.
     */
    async createForeignKey(tableSchemaOrName: TableSchema|string, foreignKey: ForeignKeySchema): Promise<void> {
        const {add: up, drop: down} = this.foreignKeySql(tableSchemaOrName, foreignKey);

        return this.schemaQuery(up, down);
    }

    /**
     * Creates a new foreign keys.
     */
    async createForeignKeys(tableSchemaOrName: TableSchema|string, foreignKeys: ForeignKeySchema[]): Promise<void> {
        const promises = foreignKeys.map(foreignKey => this.createForeignKey(tableSchemaOrName as any, foreignKey));
        await Promise.all(promises);
    }

    /**
     * Drops a foreign key from the table.
     */
    async dropForeignKey(tableSchemaOrName: TableSchema|string, foreignKey: ForeignKeySchema): Promise<void> {
        const {add: down, drop: up} = this.foreignKeySql(tableSchemaOrName, foreignKey);

        return this.schemaQuery(up, down);
    }

    /**
     * Drops a foreign keys from the table.
     */
    async dropForeignKeys(tableSchemaOrName: TableSchema|string, foreignKeys: ForeignKeySchema[]): Promise<void> {
        const promises = foreignKeys.map(foreignKey => this.dropForeignKey(tableSchemaOrName as any, foreignKey));
        await Promise.all(promises);
    }

    /**
     * Creates a new index.
     */
    async createIndex(tableName: string, index: IndexSchema): Promise<void> {
        const columnNames = index.columnNames.map(columnName => `"${columnName}"`).join(",");

        const up = `CREATE ${index.isUnique ? "UNIQUE " : ""}INDEX "${index.name}" ON "${tableName}"(${columnNames})`;
        const down = `-- TODO: revert ${up}`;
        await this.schemaQuery(up, down); // TODO: Add revert logic
    }

    /**
     * Drops an index from the table.
     */
    async dropIndex(tableName: string, indexName: string, isGenerated: boolean = false): Promise<void> {
        if (isGenerated) {
            const up = `ALTER SEQUENCE "${tableName}_id_seq" OWNED BY NONE`;
            const down = `-- TODO: revert ${up}`;
            await this.schemaQuery(up, down); // TODO: Add revert logic
        }

        const up = `DROP INDEX "${indexName}"`; // todo: make sure DROP INDEX should not be used here
        const down = `-- TODO: revert ${up}`;
        await this.schemaQuery(up, down); // TODO: Add revert logic
    }

    /**
     * Truncates table.
     */
    async truncate(tableName: string): Promise<void> {
        await this.query(`TRUNCATE TABLE "${tableName}"`);
    }

    /**
     * Removes all tables from the currently connected database.
     */
    async clearDatabase(): Promise<void> {
        await this.startTransaction();
        try {
            const selectDropsQuery = `SELECT 'DROP TABLE IF EXISTS "' || tablename || '" CASCADE;' as query FROM pg_tables WHERE schemaname = '${this.schemaName}'`;
            const dropQueries: ObjectLiteral[] = await this.query(selectDropsQuery);
            await Promise.all(dropQueries.map(q => this.query(q["query"])));

            await this.commitTransaction();

        } catch (error) {
            try { // we throw original error even if rollback thrown an error
                await this.rollbackTransaction();
            } catch (rollbackError) { }
            throw error;
        }
    }

    /**
     * Enables special query runner mode in which sql queries won't be executed,
     * instead they will be memorized into a special variable inside query runner.
     * You can get memorized sql using getMemorySql() method.
     */
    enableSqlMemory(): void {
        this.sqlMemoryMode = true;
    }

    /**
     * Disables special query runner mode in which sql queries won't be executed
     * started by calling enableSqlMemory() method.
     *
     * Previously memorized sql will be flushed.
     */
    disableSqlMemory(): void {
        this.sqlsInMemory = [];
        this.sqlMemoryMode = false;
    }

    /**
     * Gets sql stored in the memory. Parameters in the sql are already replaced.
     */
    getMemorySql(): (string|{ up: string, down: string })[] {
        return this.sqlsInMemory;
    }

  /**
   * Executes sql used special for schema build.
   */
  protected async schemaQuery(upQuery: string, downQuery: string): Promise<void> {

      // if sql-in-memory mode is enabled then simply store sql in memory and return
      if (this.sqlMemoryMode === true) {
          this.sqlsInMemory.push({ up: upQuery, down: downQuery });
          return Promise.resolve() as Promise<any>;
      }

    await this.query(upQuery);
  }

    // -------------------------------------------------------------------------
    // Protected Methods
    // -------------------------------------------------------------------------

    /**
     * Database name shortcut.
     */
    protected get dbName(): string {
        return this.driver.database!;
    }

    protected foreignKeySql(tableSchemaOrName: TableSchema|string, foreignKey: ForeignKeySchema): {add: string, drop: string} {
        const tableName = tableSchemaOrName instanceof TableSchema ? tableSchemaOrName.name : tableSchemaOrName;

        let add = `ALTER TABLE "${tableName}" ADD CONSTRAINT "${foreignKey.name}" ` +
            `FOREIGN KEY ("${foreignKey.columnNames.join("\", \"")}") ` +
            `REFERENCES "${foreignKey.referencedTableName}"("${foreignKey.referencedColumnNames.join("\", \"")}")`;
        if (foreignKey.onDelete) add += " ON DELETE " + foreignKey.onDelete;

        const drop = `ALTER TABLE "${tableName}" DROP CONSTRAINT "${foreignKey.name}"`;

        return {add, drop};
    }

    /**
     * Schema name shortcut.
     */
    protected get schemaName() {
        return this.driver.options.schema || this.driver.options.schemaName || "public";
    }

    /**
     * Parametrizes given object of values. Used to create column=value queries.
     */
    protected parametrize(objectLiteral: ObjectLiteral, startIndex: number = 0): string[] {
        return Object.keys(objectLiteral).map((key, index) => "\"" + key + "\"=$" + (startIndex + index + 1));
    }

    /**
     * Builds a query for create column.
     */
    protected buildCreateColumnSql(column: ColumnSchema, skipPrimary: boolean) {
        let c = "\"" + column.name + "\"";
        if (column.isGenerated === true && column.generationStrategy === "increment") // don't use skipPrimary here since updates can update already exist primary without auto inc.
            c += " SERIAL";
        if (!column.isGenerated || column.type === "uuid")
            c += " " + this.connection.driver.createFullType(column);
        if (column.charset)
            c += " CHARACTER SET \"" + column.charset + "\"";
        if (column.collation)
            c += " COLLATE \"" + column.collation + "\"";
        if (column.isNullable !== true)
            c += " NOT NULL";
        // if (column.isPrimary)
        //     c += " PRIMARY KEY";
        if (column.default !== undefined && column.default !== null) { // todo: same code in all drivers. make it DRY
            c += " DEFAULT " + column.default;
        }
        if (column.isGenerated && column.generationStrategy === "uuid" && !column.default)
            c += " DEFAULT uuid_generate_v4()";
        return c;
    }

}<|MERGE_RESOLUTION|>--- conflicted
+++ resolved
@@ -602,25 +602,17 @@
         // update sequence generation
         if (oldColumn.isGenerated !== newColumn.isGenerated) {
             if (!oldColumn.isGenerated && newColumn.type !== "uuid") {
-<<<<<<< HEAD
-                await this.query(`CREATE SEQUENCE "${tableSchema.name}_${oldColumn.name}_seq" OWNED BY "${tableSchema.name}"."${oldColumn.name}"`);
-                await this.query(`ALTER TABLE "${tableSchema.name}" ALTER COLUMN "${oldColumn.name}" SET DEFAULT nextval('"${tableSchema.name}_${oldColumn.name}_seq"')`);
-            } else {
-                await this.query(`ALTER TABLE "${tableSchema.name}" ALTER COLUMN "${oldColumn.name}" DROP DEFAULT`);
-                await this.query(`DROP SEQUENCE "${tableSchema.name}_${oldColumn.name}_seq"`);
-=======
-                const up = `CREATE SEQUENCE "${tableSchema.name}_id_seq" OWNED BY "${tableSchema.name}"."${oldColumn.name}"`;
+                const up = `CREATE SEQUENCE "${tableSchema.name}_${oldColumn.name}_seq" OWNED BY "${tableSchema.name}"."${oldColumn.name}"`;
                 sql.push({up, down: `-- TODO: revert ${up}`}); // TODO: Add revert logic
 
-                const up2 = `ALTER TABLE "${tableSchema.name}" ALTER COLUMN "${oldColumn.name}" SET DEFAULT nextval('"${tableSchema.name}_id_seq"')`;
+                const up2 = `ALTER TABLE "${tableSchema.name}" ALTER COLUMN "${oldColumn.name}" SET DEFAULT nextval('"${tableSchema.name}_${oldColumn.name}_seq"')`;
                 sql.push({up: up2, down: `-- TODO: revert ${up2}`}); // TODO: Add revert logic
             } else {
                 const up = `ALTER TABLE "${tableSchema.name}" ALTER COLUMN "${oldColumn.name}" DROP DEFAULT`;
                 sql.push({up, down: `-- TODO: revert ${up}`}); // TODO: Add revert logic
 
-                const up2 = `DROP SEQUENCE "${tableSchema.name}_id_seq"`;
+                const up2 = `DROP SEQUENCE "${tableSchema.name}_${oldColumn.name}_seq"`;
                 sql.push({up: up2, down: `-- TODO: revert ${up2}`}); // TODO: Add revert logic
->>>>>>> 83c2ff6b
             }
         }
 
