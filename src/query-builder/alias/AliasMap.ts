--- conflicted
+++ resolved
@@ -68,12 +68,9 @@
                 throw new Error(`Alias "${alias.parentAliasName}" was not found`);
             
             const parentEntityMetadata = this.getEntityMetadataByAlias(parentAlias);
-<<<<<<< HEAD
-=======
             if (!parentEntityMetadata)
                 throw new Error("Cannot get entity metadata for the given alias " + alias.name);
             
->>>>>>> 827de766
             if (!parentEntityMetadata.hasRelationWithPropertyName(alias.parentPropertyName))
                 throw new Error("Relation metadata for " + alias.parentAliasName + "#" + alias.parentPropertyName + " was not found.");
 
